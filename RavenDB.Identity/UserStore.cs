﻿using Microsoft.AspNetCore.Identity;
using Raven.Client.Documents;
using Raven.Client.Documents.Operations;
using Raven.Client.Documents.Operations.CompareExchange;
using Raven.Client.Documents.Session;
using System;
using System.Collections.Generic;
using System.Linq;
using System.Security.Claims;
using System.Threading;
using System.Threading.Tasks;

namespace Raven.Identity
{
    /// <summary>
    /// UserStore for entities in a RavenDB database.
    /// </summary>
    /// <typeparam name="TUser"></typeparam>
	/// <typeparam name="TRole"></typeparam>
    public class UserStore<TUser, TRole> : 
        IUserStore<TUser>, 
        IUserLoginStore<TUser>, 
        IUserClaimStore<TUser>, 
        IUserRoleStore<TUser>,
        IUserPasswordStore<TUser>, 
        IUserSecurityStampStore<TUser>, 
        IUserEmailStore<TUser>, 
        IUserLockoutStore<TUser>,
        IUserTwoFactorStore<TUser>, 
        IUserPhoneNumberStore<TUser>,
        IUserAuthenticatorKeyStore<TUser>,
        IUserAuthenticationTokenStore<TUser>,
        IUserTwoFactorRecoveryCodeStore<TUser>,
        IQueryableUserStore<TUser>
        where TUser : IdentityUser
		where TRole : IdentityRole, new()
    {
        private bool _disposed;
        private readonly Func<IAsyncDocumentSession>? getSessionFunc;
        private IAsyncDocumentSession? _session;

        private const string emailReservationKeyPrefix = "emails/";

        /// <summary>
        /// Creates a new user store that uses the Raven document session returned from the specified session fetcher.
        /// </summary>
        /// <param name="getSession">The function that gets the Raven document session.</param>
        public UserStore(Func<IAsyncDocumentSession> getSession)
        {
            this.getSessionFunc = getSession;
        }

        /// <summary>
        /// Creates a new user store that uses the specified Raven document session.
        /// </summary>
        /// <param name="session"></param>
        public UserStore(IAsyncDocumentSession session)
        {
            this._session = session;
        }

        #region IDispoable implementation

        /// <summary>
        /// Disposes the user store.
        /// </summary>
        public void Dispose()
        {
            _disposed = true;
        }

        #endregion

        #region IUserStore implementation

        /// <inheritdoc />
        public Task<string?> GetUserIdAsync(TUser user, CancellationToken cancellationToken) => Task.FromResult(user.Id);

        /// <inheritdoc />
        public Task<string> GetUserNameAsync(TUser user, CancellationToken cancellationToken) => Task.FromResult(user.UserName);

        /// <inheritdoc />
        public Task SetUserNameAsync(TUser user, string userName, CancellationToken cancellationToken)
        {
            user.UserName = userName;
            return Task.CompletedTask;
        }

        /// <inheritdoc />
        public Task<string> GetNormalizedUserNameAsync(TUser user, CancellationToken cancellationToken) => Task.FromResult(user.UserName);

        /// <inheritdoc />
        public Task SetNormalizedUserNameAsync(TUser user, string normalizedName, CancellationToken cancellationToken)
        {
            user.UserName = normalizedName.ToLowerInvariant();
            return Task.CompletedTask;
        }

        /// <inheritdoc />
        public async Task<IdentityResult> CreateAsync(TUser user, CancellationToken cancellationToken)
        {
            ThrowIfNullDisposedCancelled(user, cancellationToken);

            // Make sure we have a valid email address.
            if (string.IsNullOrWhiteSpace(user.Email))
            {
                throw new ArgumentException("The user's email address can't be null or empty.", nameof(user));
            }

            if (string.IsNullOrEmpty(user.Id))
            {
				user.Id = CreateUserId(user.Email);
            }

            if (string.IsNullOrEmpty(user.UserName))
            {
                user.UserName = user.Email;
            }

            cancellationToken.ThrowIfCancellationRequested();

			// See if the email address is already taken.
			// We do this using Raven's compare/exchange functionality, which works cluster-wide.
			// https://ravendb.net/docs/article-page/4.1/csharp/client-api/operations/compare-exchange/overview#creating-a-key
			//
			// Try to reserve a new user email 
			// Note: This operation takes place outside of the session transaction it is a cluster-wide reservation.
			var reserveEmailResult = await CreateUserKeyReservationAsync(user.Email, user.Id);
            if (!reserveEmailResult.Successful)
            {
                return IdentityResult.Failed(new[] 
                {
                    new IdentityError
                    {
                        Code = "DuplicateEmail",
                        Description = $"The email address {user.Email} is already taken."
                    }
                });
            }

            // This model allows us to lookup a user by name in order to get the id
            await DbSession.StoreAsync(user, cancellationToken);

            // Because this a a cluster-wide operation due to compare/exchange tokens,
            // we need to save changes here; if we can't store the user, 
            // we need to roll back the email reservation.
            try
            {
                await DbSession.SaveChangesAsync();
            }
            catch (Exception)
            {
                // The compare/exchange email reservation is cluster-wide, outside of the session scope. 
                // We need to manually roll it back.
                await this.DeleteUserKeyReservation(user.Email);
                throw;
            }
            
            return IdentityResult.Success;
        }

        /// <inheritdoc />
        public async Task<IdentityResult> UpdateAsync(TUser user, CancellationToken cancellationToken)
        {
			ThrowIfNullDisposedCancelled(user, cancellationToken);

			// Make sure we have a valid email address.
			if (string.IsNullOrWhiteSpace(user.Email))
			{
				throw new ArgumentException("The user's email address can't be null or empty.", nameof(user));
			}
            if (user.Id == null)
            {
                throw new ArgumentException("The user can't have a null ID.");
            }

			cancellationToken.ThrowIfCancellationRequested();
			var oldEmail = user.Id.Substring(user.Id.IndexOf(DbSession.Advanced.DocumentStore.Conventions.IdentityPartsSeparator) + 1);
			var newEmail = user.Email.ToLowerInvariant();
            if (oldEmail != newEmail)
            {
				var oldId = user.Id;
				var oldKey = GetCompareExchangeKeyFromEmail(oldEmail);
				var newKey = GetCompareExchangeKeyFromEmail(user.Email);

				user.Id = CreateUserId(user.Email);

				if (user.UserName.ToLowerInvariant() == oldEmail)
				{
					// The username was set by default as the email so we should update it.
					user.UserName = user.Email;
				}

				var compareExchangeResult = await DeleteUserKeyReservation(oldEmail);
				if (!compareExchangeResult.Successful)
				{
					return IdentityResult.Failed(new[]
					{
						new IdentityError
						{
							Code = "ConcurrencyFailure",
							Description = "Unable to update user email."
						}
					});
				}

				compareExchangeResult = await CreateUserKeyReservationAsync(user.Email, user.Id);
				if (!compareExchangeResult.Successful)
				{
					return IdentityResult.Failed(new[]
					{
						new IdentityError
						{
							Code = "ConcurrencyFailure",
							Description = "Unable to update user email."
						}
					});
				}

				try
				{
					// Stop tracking the user so we can delete the old one and
					// create a new one using the same object.
					DbSession.Advanced.Evict(user);
					DbSession.Delete(oldId);
					await DbSession.StoreAsync(user);
					await DbSession.SaveChangesAsync();
				}
				catch
				{
					// The compare/exchange email reservation is cluster-wide, outside of the session scope. 
					// We need to manually roll it back.
					await DeleteUserKeyReservation(newKey);
					await CreateUserKeyReservationAsync(oldKey, oldId);
					throw;
				}
			}
			else
			{
				await DbSession.SaveChangesAsync();
			}

			return IdentityResult.Success;
        }

        /// <inheritdoc />
        public async Task<IdentityResult> DeleteAsync(TUser user, CancellationToken cancellationToken)
        {
            ThrowIfNullDisposedCancelled(user, cancellationToken);
            cancellationToken.ThrowIfCancellationRequested();

            // Remove the cluster-wide compare/exchange key.
            var deletionResult = await DeleteUserKeyReservation(user.Email);
            if (!deletionResult.Successful)
            {
                return IdentityResult.Failed(new[]
                {
                    new IdentityError
                    {
                        Code = "ConcurrencyFailure",
                        Description = "Unable to delete user email compare/exchange value"
                    }
                });
            }

            // Delete the user and save it. We must save it because deleting is a cluster-wide operation.
            // Only if the deletion succeeds will we remove the cluseter-wide compare/exchange key.
            this.DbSession.Delete(user);
            await this.DbSession.SaveChangesAsync();

            return IdentityResult.Success;
        }

        /// <inheritdoc />
        public Task<TUser> FindByIdAsync(string userId, CancellationToken cancellationToken) => 
            this.DbSession.LoadAsync<TUser>(userId);

        /// <inheritdoc />
<<<<<<< HEAD
        public Task<TUser> FindByNameAsync(string normalizedUserName, CancellationToken cancellationToken)
        {
            ThrowIfDisposedOrCancelled(cancellationToken);
            if (string.IsNullOrEmpty(normalizedUserName))
            {
                throw new ArgumentNullException(nameof(normalizedUserName));
            }

			return DbSession.Query<TUser>()
                .SingleOrDefaultAsync(u => u.UserName == normalizedUserName);
        }
=======
        public Task<TUser> FindByNameAsync(string normalizedUserName, CancellationToken cancellationToken) => 
            DbSession.Query<TUser>()
            .SingleOrDefaultAsync(u => u.UserName == normalizedUserName);
>>>>>>> 74f5bdcd

        #endregion

        #region IUserLoginStore implementation

        /// <inheritdoc />
        public Task AddLoginAsync(TUser user, UserLoginInfo login, CancellationToken cancellationToken)
        {
            ThrowIfNullDisposedCancelled(user, cancellationToken);
            if (login == null)
            {
                throw new ArgumentNullException(nameof(login));
            }

            user.Logins.Add(login);
            return Task.CompletedTask;
        }

        /// <inheritdoc />
        public Task RemoveLoginAsync(TUser user, string loginProvider, string providerKey, CancellationToken cancellationToken)
        {
            ThrowIfNullDisposedCancelled(user, cancellationToken);
            user.Logins.RemoveAll(l => l.LoginProvider == loginProvider && l.ProviderKey == providerKey);
            return Task.CompletedTask;
        }

        /// <inheritdoc />
        public Task<IList<UserLoginInfo>> GetLoginsAsync(TUser user, CancellationToken cancellationToken)
        {
            ThrowIfNullDisposedCancelled(user, cancellationToken);
            return Task.FromResult(user.Logins as IList<UserLoginInfo>);
        }

        /// <inheritdoc />
        public Task<TUser> FindByLoginAsync(string loginProvider, string providerKey, CancellationToken cancellationToken)
        {
            return DbSession.Query<TUser>()
                .FirstOrDefaultAsync(u => u.Logins.Any(l => l.LoginProvider == loginProvider && l.ProviderKey == providerKey));
        }

        #endregion

        #region IUserClaimStore implementation

        /// <inheritdoc />
        public Task<IList<Claim>> GetClaimsAsync(TUser user, CancellationToken cancellationToken)
        {
            ThrowIfNullDisposedCancelled(user, cancellationToken);

            IList<Claim> result = user.Claims
                .Select(c => new Claim(c.ClaimType, c.ClaimValue))
                .ToList();
            return Task.FromResult(result);
        }

        /// <inheritdoc />
        public Task AddClaimsAsync(TUser user, IEnumerable<Claim> claims, CancellationToken cancellationToken)
        {
            ThrowIfNullDisposedCancelled(user, cancellationToken);

            user.Claims.AddRange(claims.Select(c => new IdentityUserClaim { ClaimType = c.Type, ClaimValue = c.Value }));
            return Task.CompletedTask;
        }

        /// <inheritdoc />
        public async Task ReplaceClaimAsync(TUser user, Claim claim, Claim newClaim, CancellationToken cancellationToken)
        {
            ThrowIfNullDisposedCancelled(user, cancellationToken);
            
            var indexOfClaim = user.Claims.FindIndex(c => c.ClaimType == claim.Type && c.ClaimValue == claim.Value);
            if (indexOfClaim != -1)
            {
                user.Claims.RemoveAt(indexOfClaim);
                await this.AddClaimsAsync(user, new[] { newClaim }, cancellationToken);
            }
        }

        /// <inheritdoc />
        public Task RemoveClaimsAsync(TUser user, IEnumerable<Claim> claims, CancellationToken cancellationToken)
        {
            ThrowIfNullDisposedCancelled(user, cancellationToken);

            user.Claims.RemoveAll(identityClaim => claims.Any(c => c.Type == identityClaim.ClaimType && c.Value == identityClaim.ClaimValue));
            return Task.CompletedTask;
        }

        /// <inheritdoc />
        public async Task<IList<TUser>> GetUsersForClaimAsync(Claim claim, CancellationToken cancellationToken)
        {
            ThrowIfDisposedOrCancelled(cancellationToken);
            if (claim == null)
            {
                throw new ArgumentNullException(nameof(claim));
            }

            var list = await DbSession.Query<TUser>()
                .Where(u => u.Claims.Any(c => c.ClaimType == claim.Type && c.ClaimValue == claim.Value))
                .ToListAsync();
            return list;
        }

        #endregion

        #region IUserRoleStore implementation

        /// <inheritdoc />
        public async Task AddToRoleAsync(TUser user, string roleName, CancellationToken cancellationToken)
        {
            ThrowIfNullDisposedCancelled(user, cancellationToken);            

            // See if we have an IdentityRole with that name.
            var identityUserCollection = DbSession.Advanced.DocumentStore.Conventions.GetCollectionName(typeof(TRole));
			var prefix = DbSession.Advanced.DocumentStore.Conventions.TransformTypeCollectionNameToDocumentIdPrefix(identityUserCollection);
            var identityPartSeperator = DbSession.Advanced.DocumentStore.Conventions.IdentityPartsSeparator;
            var roleNameLowered = roleName.ToLowerInvariant();
            var roleId = prefix + identityPartSeperator + roleNameLowered;
            var existingRoleOrNull = await this.DbSession.LoadAsync<IdentityRole>(roleId, cancellationToken);
            if (existingRoleOrNull == null)
            {
                ThrowIfDisposedOrCancelled(cancellationToken);
                existingRoleOrNull = new TRole
                {
                    Name = roleNameLowered
                };
                await this.DbSession.StoreAsync(existingRoleOrNull, roleId, cancellationToken);
            }

            // Use the real name (not normalized/uppered/lowered) of the role, as specified by the user.
            var roleRealName = existingRoleOrNull.Name;
            if (!user.Roles.Contains(roleRealName, StringComparer.InvariantCultureIgnoreCase))
            {
                user.GetRolesList().Add(roleRealName);
            }

            if (user.Id != null && !existingRoleOrNull.Users.Contains(user.Id, StringComparer.InvariantCultureIgnoreCase))
            {
                existingRoleOrNull.Users.Add(user.Id);
            }
        }

        /// <inheritdoc />
        public async Task RemoveFromRoleAsync(TUser user, string roleName, CancellationToken cancellationToken)
        {
            ThrowIfNullDisposedCancelled(user, cancellationToken);

            user.GetRolesList().RemoveAll(r => string.Equals(r, roleName, StringComparison.InvariantCultureIgnoreCase));

            var roleId = RoleStore<TRole>.GetRavenIdFromRoleName(roleName, DbSession.Advanced.DocumentStore);
            var roleOrNull = await DbSession.LoadAsync<IdentityRole>(roleId, cancellationToken);
            if (roleOrNull != null && user.Id != null)
            {
                roleOrNull.Users.Remove(user.Id);
            }
        }

        /// <inheritdoc />
        public Task<IList<string>> GetRolesAsync(TUser user, CancellationToken cancellationToken)
        {
            ThrowIfNullDisposedCancelled(user, cancellationToken);

            return Task.FromResult<IList<string>>(new List<string>(user.Roles));
        }

        /// <inheritdoc />
        public Task<bool> IsInRoleAsync(TUser user, string roleName, CancellationToken cancellationToken)
        {
            if (string.IsNullOrEmpty(roleName))
            {
                throw new ArgumentNullException(nameof(roleName));
            }

            return Task.FromResult(user.Roles.Contains(roleName, StringComparer.InvariantCultureIgnoreCase));
        }

        /// <inheritdoc />
        public async Task<IList<TUser>> GetUsersInRoleAsync(string roleName, CancellationToken cancellationToken)
        {
            ThrowIfDisposedOrCancelled(cancellationToken);
            if (string.IsNullOrEmpty(roleName))
            {
                throw new ArgumentNullException(nameof(roleName));
            }

            var users = await DbSession.Query<TUser>()
                .Where(u => u.Roles.Contains(roleName, StringComparer.InvariantCultureIgnoreCase))
                .Take(1024)
                .ToListAsync();
            return users;
        }

        #endregion

        #region IUserPasswordStore implementation

        /// <inheritdoc />
        public Task SetPasswordHashAsync(TUser user, string passwordHash, CancellationToken cancellationToken)
        {
            ThrowIfNullDisposedCancelled(user, cancellationToken);

            user.PasswordHash = passwordHash;
            return Task.CompletedTask;
        }

        /// <inheritdoc />
        public Task<string?> GetPasswordHashAsync(TUser user, CancellationToken cancellationToken)
        {
            ThrowIfNullDisposedCancelled(user, cancellationToken);
            return Task.FromResult(user.PasswordHash);
        }

        /// <inheritdoc />
        public Task<bool> HasPasswordAsync(TUser user, CancellationToken cancellationToken)
        {
            ThrowIfNullDisposedCancelled(user, cancellationToken);
            return Task.FromResult(user.PasswordHash != null);
        }

        #endregion

        #region IUserSecurityStampStore implementation

        /// <inheritdoc />
        public Task SetSecurityStampAsync(TUser user, string stamp, CancellationToken cancellationToken)
        {
            ThrowIfNullDisposedCancelled(user, cancellationToken);

            user.SecurityStamp = stamp;
            return Task.CompletedTask;
        }

        /// <inheritdoc />
        public Task<string?> GetSecurityStampAsync(TUser user, CancellationToken cancellationToken)
        {
            ThrowIfNullDisposedCancelled(user, cancellationToken);

            return Task.FromResult(user.SecurityStamp);
        }

        #endregion

        #region IUserEmailStore implementation

        /// <inheritdoc />
        public Task SetEmailAsync(TUser user, string email, CancellationToken cancellationToken)
        {
            ThrowIfDisposedOrCancelled(cancellationToken);
            user.Email = email ?? throw new ArgumentNullException(nameof(email));
            return Task.CompletedTask;
        }

        /// <inheritdoc />
        public Task<string> GetEmailAsync(TUser user, CancellationToken cancellationToken) => 
            Task.FromResult(user.Email);

        /// <inheritdoc />
        public Task<bool> GetEmailConfirmedAsync(TUser user, CancellationToken cancellationToken) => 
            Task.FromResult(user.EmailConfirmed);

        /// <inheritdoc />
        public Task SetEmailConfirmedAsync(TUser user, bool confirmed, CancellationToken cancellationToken)
        {
            user.EmailConfirmed = confirmed;
            return Task.CompletedTask;
        }

        /// <inheritdoc />
<<<<<<< HEAD
        public Task<TUser> FindByEmailAsync(string normalizedEmail, CancellationToken cancellationToken)
        {
            ThrowIfDisposedOrCancelled(cancellationToken);

            var id = CreateId(normalizedEmail);
            return DbSession.LoadAsync<TUser>(id);
        }
=======
        public Task<TUser> FindByEmailAsync(string normalizedEmail, CancellationToken cancellationToken) => 
            DbSession.Query<TUser>().FirstOrDefaultAsync(u => u.Email == normalizedEmail, cancellationToken);
>>>>>>> 74f5bdcd

        /// <inheritdoc />
        public Task<string> GetNormalizedEmailAsync(TUser user, CancellationToken cancellationToken) =>
            Task.FromResult(user.Email);

        /// <inheritdoc />
        public Task SetNormalizedEmailAsync(TUser user, string normalizedEmail, CancellationToken cancellationToken)
        {
            user.Email = normalizedEmail.ToLowerInvariant(); // I don't like the ALL CAPS default. We're going all lower.
            return Task.CompletedTask;
        }

        #endregion

        #region IUserLockoutStore implementation

        /// <inheritdoc />
        public Task<DateTimeOffset?> GetLockoutEndDateAsync(TUser user, CancellationToken cancellationToken)
        {
            ThrowIfNullDisposedCancelled(user, cancellationToken);

            return Task.FromResult(user.LockoutEnd);
        }

        /// <inheritdoc />
        public Task SetLockoutEndDateAsync(TUser user, DateTimeOffset? lockoutEnd, CancellationToken cancellationToken)
        {
            ThrowIfNullDisposedCancelled(user, cancellationToken);

            user.LockoutEnd = lockoutEnd;
            return Task.CompletedTask;
        }

        /// <inheritdoc />
        public Task<int> IncrementAccessFailedCountAsync(TUser user, CancellationToken cancellationToken)
        {
            ThrowIfNullDisposedCancelled(user, cancellationToken);

            user.AccessFailedCount++;
            return Task.FromResult(user.AccessFailedCount);
        }

        /// <inheritdoc />
        public Task ResetAccessFailedCountAsync(TUser user, CancellationToken cancellationToken)
        {
            ThrowIfNullDisposedCancelled(user, cancellationToken);

            user.AccessFailedCount = 0;
            return Task.CompletedTask;
        }

        /// <inheritdoc />
        public Task<int> GetAccessFailedCountAsync(TUser user, CancellationToken cancellationToken)
        {
            ThrowIfNullDisposedCancelled(user, cancellationToken);

            return Task.FromResult(user.AccessFailedCount);
        }

        /// <inheritdoc />
        public Task<bool> GetLockoutEnabledAsync(TUser user, CancellationToken cancellationToken)
        {
            ThrowIfNullDisposedCancelled(user, cancellationToken);
            return Task.FromResult(user.LockoutEnabled);
        }

        /// <inheritdoc />
        public Task SetLockoutEnabledAsync(TUser user, bool enabled, CancellationToken cancellationToken)
        {
            ThrowIfNullDisposedCancelled(user, cancellationToken);

            user.LockoutEnabled = enabled;
            return Task.CompletedTask;
        }

        #endregion

        #region IUserTwoFactorStore implementation

        /// <inheritdoc />
        public Task SetTwoFactorEnabledAsync(TUser user, bool enabled, CancellationToken cancellationToken)
        {
            ThrowIfNullDisposedCancelled(user, cancellationToken);

            user.TwoFactorEnabled = enabled;
            return Task.CompletedTask;
        }

        /// <inheritdoc />
        public Task<bool> GetTwoFactorEnabledAsync(TUser user, CancellationToken cancellationToken)
        {
            ThrowIfNullDisposedCancelled(user, cancellationToken);

            return Task.FromResult(user.TwoFactorEnabled);
        }

        #endregion

        #region IUserPhoneNumberStore implementation

        /// <inheritdoc />
        public Task SetPhoneNumberAsync(TUser user, string phoneNumber, CancellationToken cancellationToken)
        {
            user.PhoneNumber = phoneNumber;
            return Task.CompletedTask;
        }

        /// <inheritdoc />
        public Task<string?> GetPhoneNumberAsync(TUser user, CancellationToken cancellationToken) => 
            Task.FromResult(user.PhoneNumber);

        /// <inheritdoc />
        public Task<bool> GetPhoneNumberConfirmedAsync(TUser user, CancellationToken cancellationToken) =>
            Task.FromResult(user.PhoneNumberConfirmed);

        /// <inheritdoc />
        public Task SetPhoneNumberConfirmedAsync(TUser user, bool confirmed, CancellationToken cancellationToken)
        {
            user.PhoneNumberConfirmed = confirmed;
            return Task.CompletedTask;
        }

        #endregion

        #region IUserAuthenticatorKeyStore implementation
        
        /// <inheritdoc />
        public Task SetAuthenticatorKeyAsync(TUser user, string key, CancellationToken cancellationToken)
        {
            user.TwoFactorAuthenticatorKey = key;
            return Task.CompletedTask;
        }

        /// <inheritdoc />
        public Task<string?> GetAuthenticatorKeyAsync(TUser user, CancellationToken cancellationToken)
        {
            return Task.FromResult(user.TwoFactorAuthenticatorKey);
        }

        #endregion

        #region IUserAuthenticationTokenStore

        /// <inheritdoc />
        public Task SetTokenAsync(TUser user, string loginProvider, string name, string value, CancellationToken cancellationToken)
        {
            var existingToken = user.Tokens.FirstOrDefault(t => t.LoginProvider == loginProvider && t.Name == name);
            if (existingToken != null)
            {
                existingToken.Value = value;
            }
            else
            {
                user.Tokens.Add(new IdentityUserAuthToken
                {
                    LoginProvider = loginProvider,
                    Name = name,
                    Value = value
                });
            }

            return Task.CompletedTask;
        }

        /// <inheritdoc />
        public Task RemoveTokenAsync(TUser user, string loginProvider, string name, CancellationToken cancellationToken)
        {
            user.Tokens.RemoveAll(t => t.LoginProvider == loginProvider && t.Name == name);
            return Task.CompletedTask;
        }

        /// <inheritdoc />
        public Task<string?> GetTokenAsync(TUser user, string loginProvider, string name, CancellationToken cancellationToken)
        {
            var tokenOrNull = user.Tokens.FirstOrDefault(t => t.LoginProvider == loginProvider && t.Name == name);
            return Task.FromResult(tokenOrNull?.Value);
        }
        
        /// <inheritdoc />
        public Task ReplaceCodesAsync(TUser user, IEnumerable<string> recoveryCodes, CancellationToken cancellationToken)
        {
            user.TwoFactorRecoveryCodes = new List<string>(recoveryCodes);
            return Task.CompletedTask;
        }

        /// <inheritdoc />
        public Task<bool> RedeemCodeAsync(TUser user, string code, CancellationToken cancellationToken)
        {
            return Task.FromResult(user.TwoFactorRecoveryCodes.Remove(code));
        }

        /// <inheritdoc />
        public Task<int> CountCodesAsync(TUser user, CancellationToken cancellationToken)
        {
            return Task.FromResult(user.TwoFactorRecoveryCodes.Count);
        }

        #endregion

        #region IQueryableUserStore

        /// <summary>
        /// Gets the users as an IQueryable.
        /// </summary>
        public IQueryable<TUser> Users => this.DbSession.Query<TUser>();

        #endregion

        /// <summary>
        /// Migrates the data model from a previous version of the RavenDB.Identity framework to the v6 model.
        /// This is necessary if you stored users using an RavenDB.Identity version 5 or ealier.
        /// </summary>
        /// <returns></returns>
        public static void MigrateToV6(IDocumentStore docStore)
        {
#pragma warning disable CS0618 // Type or member is obsolete
            var collectionName = docStore.Conventions.FindCollectionName(typeof(IdentityUserByUserName));

            // Step 1: find all the old IdentityByUserName objects.
            var emails = new List<(string userId, string email)>(1000);
            using (var dbSession = docStore.OpenSession())
            {
                var stream = dbSession.Advanced.Stream<IdentityUserByUserName>($"{collectionName}/");
#pragma warning restore CS0618 // Type or member is obsolete
                while (stream.MoveNext())
                {
                    var doc = stream.Current.Document;
                    emails.Add((userId: doc.UserId, email: doc.UserName));
                }
            }

            // Step 2: store each email as a cluster-wide compare/exchange value.
            foreach (var (userId, email) in emails)
            {
                var compareExchangeKey = GetCompareExchangeKeyFromEmail(email);
                var storeOperation = new PutCompareExchangeValueOperation<string>(compareExchangeKey, userId, 0);
                var storeResult = docStore.Operations.Send(storeOperation);
                if (!storeResult.Successful)
                {
                    var exception = new Exception($"Unable to migrate to RavenDB.Identity V6. An error occurred while storing the compare/exchange value. Before running this {nameof(MigrateToV6)} again, please delete all compare/exchange values in Raven that begin with {emailReservationKeyPrefix}.");
                    exception.Data.Add("compareExchangeKey", compareExchangeKey);
                    exception.Data.Add("compareExchangeValue", userId);
                    throw exception;
                }
            }

            // Step 3: remove all IdentityUserByUserName objects.
            var operation = docStore
                .Operations
                .Send(new DeleteByQueryOperation(new Client.Documents.Queries.IndexQuery
                {
                    Query = $"from {collectionName}"
                }));
            operation.WaitForCompletion();
        }

        private IAsyncDocumentSession DbSession
        {
            get
            {
                if (_session == null)
                {
                    _session = getSessionFunc!();
                }
                return _session;
            }
        }

        private void ThrowIfNullDisposedCancelled(TUser user, CancellationToken token)
        {
            if (_disposed)
            {
                throw new ObjectDisposedException(this.GetType().Name);
            }
            if (user == null)
            {
                throw new ArgumentNullException(nameof(user));
            }
            token.ThrowIfCancellationRequested();
        }

        private void ThrowIfDisposedOrCancelled(CancellationToken token)
        {
            if (_disposed)
            {
                throw new ObjectDisposedException(this.GetType().Name);
            }
            token.ThrowIfCancellationRequested();
        }

		private Task<CompareExchangeResult<string>> CreateUserKeyReservationAsync(string email, string id)
		{
			var compareExchangeKey = GetCompareExchangeKeyFromEmail(email);
			var reserveEmailOperation = new PutCompareExchangeValueOperation<string>(compareExchangeKey, id, 0);
			return DbSession.Advanced.DocumentStore.Operations.SendAsync(reserveEmailOperation);
		}

		private Task<CompareExchangeResult<string>> DeleteUserKeyReservation(string email)
        {
            var key = GetCompareExchangeKeyFromEmail(email);
            var store = DbSession.Advanced.DocumentStore;

            var readResult = store.Operations.Send(new GetCompareExchangeValueOperation<string>(key));
            if (readResult == null)
            {
                return Task.FromResult(new CompareExchangeResult<string>() { Successful = false });
            }

            var deleteEmailOperation = new DeleteCompareExchangeValueOperation<string>(key, readResult.Index);
            return DbSession.Advanced.DocumentStore.Operations.SendAsync(deleteEmailOperation);
        }

        private static string GetCompareExchangeKeyFromEmail(string email)
        {
            return emailReservationKeyPrefix + email.ToLowerInvariant();
        }

		private string CreateUserId(string email)
		{
			var conventions = DbSession.Advanced.DocumentStore.Conventions;
			var entityName = conventions.GetCollectionName(typeof(TUser));
			var prefix = conventions.TransformTypeCollectionNameToDocumentIdPrefix(entityName);
			var separator = conventions.IdentityPartsSeparator;
			return $"{prefix}{separator}{email.ToLowerInvariant()}";
		}
	}
}<|MERGE_RESOLUTION|>--- conflicted
+++ resolved
@@ -276,23 +276,9 @@
             this.DbSession.LoadAsync<TUser>(userId);
 
         /// <inheritdoc />
-<<<<<<< HEAD
-        public Task<TUser> FindByNameAsync(string normalizedUserName, CancellationToken cancellationToken)
-        {
-            ThrowIfDisposedOrCancelled(cancellationToken);
-            if (string.IsNullOrEmpty(normalizedUserName))
-            {
-                throw new ArgumentNullException(nameof(normalizedUserName));
-            }
-
-			return DbSession.Query<TUser>()
-                .SingleOrDefaultAsync(u => u.UserName == normalizedUserName);
-        }
-=======
         public Task<TUser> FindByNameAsync(string normalizedUserName, CancellationToken cancellationToken) => 
             DbSession.Query<TUser>()
             .SingleOrDefaultAsync(u => u.UserName == normalizedUserName);
->>>>>>> 74f5bdcd
 
         #endregion
 
@@ -559,18 +545,8 @@
         }
 
         /// <inheritdoc />
-<<<<<<< HEAD
-        public Task<TUser> FindByEmailAsync(string normalizedEmail, CancellationToken cancellationToken)
-        {
-            ThrowIfDisposedOrCancelled(cancellationToken);
-
-            var id = CreateId(normalizedEmail);
-            return DbSession.LoadAsync<TUser>(id);
-        }
-=======
         public Task<TUser> FindByEmailAsync(string normalizedEmail, CancellationToken cancellationToken) => 
             DbSession.Query<TUser>().FirstOrDefaultAsync(u => u.Email == normalizedEmail, cancellationToken);
->>>>>>> 74f5bdcd
 
         /// <inheritdoc />
         public Task<string> GetNormalizedEmailAsync(TUser user, CancellationToken cancellationToken) =>
